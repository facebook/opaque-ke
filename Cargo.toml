[package]
name = "opaque-ke"
version = "0.6.0-pre.1"
repository = "https://github.com/novifinancial/opaque-ke"
keywords = ["cryptography", "crypto", "opaque", "passwords", "authentication"]
description = "An implementation of the OPAQUE password-authenticated key exchange protocol"
authors = ["Kevin Lewi <klewi@fb.com>", "François Garillot <fga@fb.com>"]
license = "MIT"
edition = "2018"
readme = "README.md"

[features]
default = ["u64_backend"]
slow-hash = ["scrypt"]
bench = []
u64_backend = ["curve25519-dalek/u64_backend"]
u32_backend = ["curve25519-dalek/u32_backend"]

[dependencies]
curve25519-dalek = { version = "3.0.0", default-features = false, features = ["std"] }
digest = "0.9.0"
displaydoc = "0.1.7"
generic-array = "0.14.4"
generic-bytes = { version = "0.1.0" }
hkdf = "0.10.0"
hmac = "0.10.1"
rand = "0.8"
scrypt = { version = "0.5.0", optional = true }
subtle = { version = "2.3.0", default-features = false }
thiserror = "1.0.22"
<<<<<<< HEAD
zeroize = "1.1.1"
hex = "0.4.2"
=======
zeroize = { version = "1.1.1", features = ["zeroize_derive"] }
>>>>>>> 5e82854c

[dev-dependencies]
anyhow = "1.0.35"
base64 = "0.13.0"
chacha20poly1305 = "0.7.1"
criterion = "0.3.3"
hex = "0.4.2"
lazy_static = "1.4.0"
serde_json = "1.0.60"
sha2 = "0.9.2"
proptest = "0.10.1"
rustyline = "6.3.0"

[[bench]]
name = "oprf"
harness = false
required-features = ["bench"]<|MERGE_RESOLUTION|>--- conflicted
+++ resolved
@@ -28,12 +28,8 @@
 scrypt = { version = "0.5.0", optional = true }
 subtle = { version = "2.3.0", default-features = false }
 thiserror = "1.0.22"
-<<<<<<< HEAD
-zeroize = "1.1.1"
+zeroize = { version = "1.1.1", features = ["zeroize_derive"] }
 hex = "0.4.2"
-=======
-zeroize = { version = "1.1.1", features = ["zeroize_derive"] }
->>>>>>> 5e82854c
 
 [dev-dependencies]
 anyhow = "1.0.35"
